--- conflicted
+++ resolved
@@ -626,14 +626,10 @@
 def my_agent(_: Input) -> :...
 ```
 
+## Workflows
+
+For advanced workflow patterns and examples, please refer to the [Workflows README](examples/workflows/README.md) for more details.
+
 ## Contributing
 
-<<<<<<< HEAD
-```
-
-## Workflows
-
-For advanced workflow patterns and examples, please refer to the [Workflows README](examples/workflows/README.md) for more details.
-=======
-See the [CONTRIBUTING.md](./CONTRIBUTING.md) file for more details.
->>>>>>> 4fa1418f
+See the [CONTRIBUTING.md](./CONTRIBUTING.md) file for more details.